/* err.h - error numbers and prototypes */
/*
 *  GRUB  --  GRand Unified Bootloader
 *  Copyright (C) 2002,2005,2007,2008 Free Software Foundation, Inc.
 *
 *  GRUB is free software: you can redistribute it and/or modify
 *  it under the terms of the GNU General Public License as published by
 *  the Free Software Foundation, either version 3 of the License, or
 *  (at your option) any later version.
 *
 *  GRUB is distributed in the hope that it will be useful,
 *  but WITHOUT ANY WARRANTY; without even the implied warranty of
 *  MERCHANTABILITY or FITNESS FOR A PARTICULAR PURPOSE.  See the
 *  GNU General Public License for more details.
 *
 *  You should have received a copy of the GNU General Public License
 *  along with GRUB.  If not, see <http://www.gnu.org/licenses/>.
 */

#ifndef GRUB_ERR_HEADER
#define GRUB_ERR_HEADER	1

#include <grub/symbol.h>

typedef enum
  {
    GRUB_ERR_NONE = 0,
    GRUB_ERR_TEST_FAILURE,
    GRUB_ERR_BAD_MODULE,
    GRUB_ERR_OUT_OF_MEMORY,
    GRUB_ERR_BAD_FILE_TYPE,
    GRUB_ERR_FILE_NOT_FOUND,
    GRUB_ERR_FILE_READ_ERROR,
    GRUB_ERR_BAD_FILENAME,
    GRUB_ERR_UNKNOWN_FS,
    GRUB_ERR_BAD_FS,
    GRUB_ERR_BAD_NUMBER,
    GRUB_ERR_OUT_OF_RANGE,
    GRUB_ERR_UNKNOWN_DEVICE,
    GRUB_ERR_BAD_DEVICE,
    GRUB_ERR_READ_ERROR,
    GRUB_ERR_WRITE_ERROR,
    GRUB_ERR_UNKNOWN_COMMAND,
    GRUB_ERR_INVALID_COMMAND,
    GRUB_ERR_BAD_ARGUMENT,
    GRUB_ERR_BAD_PART_TABLE,
    GRUB_ERR_UNKNOWN_OS,
    GRUB_ERR_BAD_OS,
    GRUB_ERR_NO_KERNEL,
    GRUB_ERR_BAD_FONT,
    GRUB_ERR_NOT_IMPLEMENTED_YET,
    GRUB_ERR_SYMLINK_LOOP,
    GRUB_ERR_BAD_COMPRESSED_DATA,
    GRUB_ERR_MENU,
    GRUB_ERR_TIMEOUT,
    GRUB_ERR_IO,
    GRUB_ERR_ACCESS_DENIED,
    GRUB_ERR_EXTRACTOR,
<<<<<<< HEAD
    GRUB_ERR_NET_BAD_ADDRESS,
    GRUB_ERR_NET_ROUTE_LOOP,
    GRUB_ERR_NET_NO_ROUTE,
    GRUB_ERR_WAIT
=======
    GRUB_ERR_BUG
>>>>>>> 072b5d31
  }
grub_err_t;

extern grub_err_t EXPORT_VAR(grub_errno);
extern char EXPORT_VAR(grub_errmsg)[];

grub_err_t EXPORT_FUNC(grub_error) (grub_err_t n, const char *fmt, ...);
void EXPORT_FUNC(grub_fatal) (const char *fmt, ...) __attribute__ ((noreturn));
void EXPORT_FUNC(grub_error_push) (void);
int EXPORT_FUNC(grub_error_pop) (void);
void EXPORT_FUNC(grub_print_error) (void);
extern int EXPORT_VAR(grub_err_printed_errors);
int grub_err_printf (const char *fmt, ...)
     __attribute__ ((format (printf, 1, 2)));

#endif /* ! GRUB_ERR_HEADER */<|MERGE_RESOLUTION|>--- conflicted
+++ resolved
@@ -56,14 +56,11 @@
     GRUB_ERR_IO,
     GRUB_ERR_ACCESS_DENIED,
     GRUB_ERR_EXTRACTOR,
-<<<<<<< HEAD
     GRUB_ERR_NET_BAD_ADDRESS,
     GRUB_ERR_NET_ROUTE_LOOP,
     GRUB_ERR_NET_NO_ROUTE,
-    GRUB_ERR_WAIT
-=======
+    GRUB_ERR_WAIT,
     GRUB_ERR_BUG
->>>>>>> 072b5d31
   }
 grub_err_t;
 
