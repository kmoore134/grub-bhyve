--- conflicted
+++ resolved
@@ -138,12 +138,8 @@
     if (phdr(i)->p_vaddr <= ehdr->e_entry
 	&& phdr(i)->p_vaddr + phdr(i)->p_memsz > ehdr->e_entry)
       {
-<<<<<<< HEAD
-	grub_multiboot_payload_eip = ehdr->e_entry;
-=======
 	grub_multiboot_payload_eip = grub_multiboot_payload_dest
 	  + (ehdr->e_entry - phdr(i)->p_vaddr) + (phdr(i)->p_paddr  - phdr(lowest_segment)->p_paddr);
->>>>>>> b50b77b9
 	break;
       }
 
