--- conflicted
+++ resolved
@@ -59,10 +59,6 @@
 grub_addr_t grub_multiboot_payload_dest;
 grub_size_t grub_multiboot_payload_size;
 grub_uint32_t grub_multiboot_payload_eip;
-<<<<<<< HEAD
-grub_uint32_t grub_multiboot_payload_esp;
-=======
->>>>>>> b50b77b9
 
 static grub_err_t
 grub_multiboot_boot (void)
@@ -74,13 +70,9 @@
       .ecx = 0,
       .edx = 0,
       .eip = grub_multiboot_payload_eip,
-<<<<<<< HEAD
-      .esp = grub_multiboot_payload_esp
-=======
       /* Set esp to some random location in low memory to avoid breaking
 	 non-compliant kernels.  */
       .esp = 0x7ff00
->>>>>>> b50b77b9
     };
 
   grub_relocator32_boot (grub_multiboot_payload_orig,
@@ -299,13 +291,11 @@
 				((void *) ((x) + code_size + cmdline_length))
 #define mbi_addr(x)		((void *) ((x) + code_size + cmdline_length + boot_loader_name_length))
 #define mmap_addr(x)		((void *) ((x) + code_size + cmdline_length + boot_loader_name_length + sizeof (struct multiboot_info)))
-#define stack_addr(x)		((void *) ((x) + code_size + cmdline_length + boot_loader_name_length + sizeof (struct multiboot_info) + mmap_length + GRUB_MULTIBOOT_STACK_SIZE))
 
   grub_multiboot_payload_size = cmdline_length
     /* boot_loader_name_length might need to grow for mbi,etc to be aligned (see below) */
     + boot_loader_name_length + 3
-    + sizeof (struct multiboot_info) + mmap_length
-    + GRUB_MULTIBOOT_STACK_SIZE;
+    + sizeof (struct multiboot_info) + mmap_length;
 
   if (header->flags & MULTIBOOT_AOUT_KLUDGE)
     {
@@ -390,8 +380,6 @@
 
   if (grub_multiboot_get_bootdev (&mbi->boot_device))
     mbi->flags |= MULTIBOOT_INFO_BOOTDEV;
-
-  grub_multiboot_payload_esp = PTR_TO_UINT32 (stack_addr (grub_multiboot_payload_dest));
 
   grub_loader_set (grub_multiboot_boot, grub_multiboot_unload, 1);
 
